/*
 * Copyright (c) 2014, CERN
 *
 * Author: Grzegorz Daniluk <grzegorz.daniluk@cern.ch>
 *
 * This program is free software; you can redistribute it and/or
 * modify it under the terms of the GNU General Public License
 * as published by the Free Software Foundation; either version
 * 2 of the License, or (at your option) any later version.
 *
 * This program is distributed in the hope that it will be useful,
 * but WITHOUT ANY WARRANTY; without even the implied warranty of
 * MERCHANTABILITY or FITNESS FOR A PARTICULAR PURPOSE.  See the
 * GNU General Public License for more details.
 *
 * You should have received a copy of the GNU General Public License
 * along with this program.  If not, see <http://www.gnu.org/licenses/>.
 *
 */

#include <stdio.h>
#include <unistd.h>
#include <getopt.h>
#include <stdlib.h>
#include <stddef.h>
#include <string.h>
#include <errno.h>
#include <sys/ioctl.h>
#include <minipc.h>
#include <rtud_exports.h>
#include "regs/endpoint-regs.h"

#include "switch_hw.h"
#include "fpga_io.h"
#include "wrsw_vlans.h"



int debug = 0;
struct minipc_ch *rtud_ch;
struct rtu_vlans_t *rtu_vlans = NULL;
char *prgname;

/* runtime options */
struct option ropts[] = {
	{"help", 0, NULL, OPT_HELP},
	{"debug", 0, &debug, 1},
	{"clear", 0, NULL, OPT_CLEAR},
	{"list", 0, NULL, OPT_LIST},
	{"ep", 1, NULL, OPT_EP_PORT},
	{"emode", 1, NULL, OPT_EP_QMODE},
	{"evid", 1, NULL, OPT_EP_VID},
	{"eprio", 1, NULL, OPT_EP_PRIO},
	{"eumask", 1, NULL, OPT_EP_UMASK},
	{"elist", 0, NULL, OPT_EP_LIST},
	{"rvid", 1, NULL, OPT_RTU_VID},
	{"rfid", 1, NULL, OPT_RTU_FID},
	{"rmask", 1, NULL, OPT_RTU_PMASK},
	{"rdrop", 1, NULL, OPT_RTU_DROP},
	{"rprio", 1, NULL, OPT_RTU_PRIO},
	{"del", 0, NULL, OPT_RTU_DEL},
	{0,}};
/*******************/

struct s_port_vlans vlans[NPORTS];

unsigned long portmask;

static inline int nextport(int i) /* helper for for_each_port() below */
{
	while (++i < NPORTS)
		if (portmask & (1 << i))
			return i;
	return -1;
}

#define for_each_port(i) \
	for (i = -1; (i = nextport(i)) >= 0;)

static int parse_mask(char *arg)
{
	int p1, p2;
	char c, *newarg, *s;

	newarg = strdup(arg);
	while ( (s = strtok(newarg, ",")) ) {
		newarg = NULL; /* for next iteration */
		switch (sscanf(s, "%i-%i%c", &p1, &p2, &c)) {
		case 1:
			p2 = p1;
		case 2:
			break;
		default:
			return -1;
		}
		if ((p1 > p2) || (p1 < 0) || (p2 >= NPORTS))
			return -1;
		for (; p1 <= p2; p1++)
			portmask |= (1 << p1);
	}
	if (!debug)
		return 0;

	fprintf(stderr, "%s: working on ports:", prgname);
	for_each_port(p1)
		printf(" %i", p1);
	printf("\n");
	return 0;
}

static void exit_mask(int present)
{
	if (present)
		fprintf(stderr, "%s: can't set mask twice from cmdline\n",
			prgname);
	else
		fprintf(stderr, "%s: please set port mask before config\n",
			prgname);
	exit(1);
}


int main(int argc, char *argv[])
{
	int c, i, arg, mask_ok = 0;

	prgname = argv[0];

	if (NPORTS > 8 * sizeof(portmask)) {
		/* build error: too big maxports */
		static __attribute__((used)) int
			array[8 * sizeof(portmask) - NPORTS];
	}

	if (argc == 1) {
		print_help(prgname);
		exit(0);
	}
	rtud_ch = minipc_client_create("rtud", 0);
	if(!rtud_ch) {
		fprintf(stderr, "%s: Can't connect to RTUd mini-rpc server\n",
			prgname);
		exit(1);
	}

	if (shw_fpga_mmap_init() < 0) {
		fprintf(stderr, "%s: Can't access device memory\n", prgname);
		exit(1);
	}

	/*parse parameters*/
	while( (c = getopt_long(argc, argv, "h", ropts, NULL)) != -1) {
		switch(c) {
			case OPT_EP_PORT:
				//port number
				if (mask_ok)
					exit_mask(mask_ok);
				if (parse_mask(optarg) < 0) {
					fprintf(stderr, "%s: wrong port mask "
						"\"%s\"\n", prgname, optarg);
					exit(1);
				}
				mask_ok = 1;

				break;
			case OPT_EP_QMODE:
				if (!mask_ok)
					exit_mask(mask_ok);

				//qmode for port
				arg = atoi(optarg);
				if (arg < 0 || arg > 3) {
					fprintf(stderr, "%s: invalid qmode %i (\"%s\")\n",
						prgname, arg, optarg);
					exit(1);
				}
				for_each_port(i) {
					vlans[i].qmode = arg;
					vlans[i].valid_mask |= VALID_QMODE;
					/* untag is all-or-nothing: default untag if access mode */
					if ((vlans[i].valid_mask & VALID_UNTAG) == 0)
						vlans[i].untag_mask = (arg == 0);
				}
				break;
			case OPT_EP_PRIO:
				//priority value for port, forces fix_prio=1
				for_each_port(i) {
					vlans[i].prio_val = atoi(optarg);
					vlans[i].fix_prio = 1;
					vlans[i].valid_mask |= VALID_PRIO;
				}
				break;
			case OPT_EP_VID:
				//VID for port
				for_each_port(i) {
					vlans[i].vid = atoi(optarg);
					vlans[i].valid_mask |= VALID_VID;
				}
				break;
			case OPT_EP_UMASK:
				//untag mask -- currently 0 or 1. Overrides default set in QMODE above
				arg = atoi(optarg);
				if (arg < 0 || arg > 1) {
					fprintf(stderr, "%s: invalid unmask bit %i (\"%s\")\n",
						prgname, arg, optarg);
					exit(1);
				}
				for_each_port(i) {
					vlans[i].untag_mask = arg;
					vlans[i].valid_mask |= VALID_UNTAG;
				}
				break;
			case OPT_EP_LIST:
				// list endpoint stuff
				list_ep_vlans();
				break;
<<<<<<< HEAD

=======
>>>>>>> f447cc06
		  /****************************************************/
			/* RTU settings */
			case OPT_RTU_VID:
				set_rtu_vlan(atoi(optarg), -1, -1, 0, -1, 0, VALID_VID);
				break;
			case OPT_RTU_FID:
				set_rtu_vlan(-1, atoi(optarg), -1, 0, -1, 0, VALID_FID);
				break;
			case OPT_RTU_PMASK:
				set_rtu_vlan(-1, -1, (int) strtol(optarg, NULL, 16), 0, -1, 0, VALID_PMASK);
				break;
			case OPT_RTU_DROP:
				set_rtu_vlan(-1, -1, -1, atoi(optarg), -1, 0, VALID_DROP);
				break;
			case OPT_RTU_PRIO:
				set_rtu_vlan(-1, -1, -1, 0, atoi(optarg), 0, VALID_PRIO);
				break;
			case OPT_RTU_DEL:
				set_rtu_vlan(-1, -1, -1, 0, -1, 1, 0);
				break;

		  /****************************************************/
			/* Other settings */
			case OPT_CLEAR:
				if (clear_all())
					exit(1); /* message already printed */
				break;
			case OPT_DEBUG:
			case 0:
				break;
			case OPT_LIST:
				if (debug)
					minipc_set_logfile(rtud_ch,stderr);
				list_rtu_vlans();
				break;
			case '?':
			case OPT_HELP:
			default:
				print_help(prgname);
		}
	}

	if(debug) {
		minipc_set_logfile(rtud_ch,stderr);
		print_config(vlans);
	}
	apply_settings(vlans);
	free_rtu_vlans(rtu_vlans);

	return 0;
}

int print_help(char *prgname)
{
	fprintf(stderr, "Use: %s [--ep <port number> <EP options> --ep <port number> "
			"<EP options> ...] [--rvid <vid> --rfid <fid> --rmask <mask> --rdrop "
			"--rprio <prio> --rvid <vid>...] [--debug]\n", prgname);

	fprintf(stderr,
			"Endpoint options:\n"
			"\t --emode <mode No.>  sets qmode for a port, possible values:\n"
			"\t \t 0: ACCESS           - tags untagged frames, drops tagged frames not belinging to configured VLAN\n"
			"\t \t 1: TRUNK            - passes only tagged frames, drops all untagged frames\n"
			"\t \t 2: VLANs disabled   - passess all frames as is\n"
			"\t \t 3: Unqualified port - passess all frames regardless VLAN config\n"
			"\t --eprio <priority>  sets priority for retagging\n"
			"\t --evid  <vid>       sets VLAN Id for port\n"
			"\t --eumask <hex mask> sets untag mask for port\n"
			"\t --elist             lists current EP configuration\n"
			"RTU options:\n"
			"\t --rvid <vid>        configure VLAN <vid> in rtud\n"
			"\t --del               delete selected VLAN from rtud\n"
			"\t --rfid <fid>        assign <fid> to configured VLAN\n"
			"\t --rmask <hex mask>  ports belonging to configured VLAN\n"
			"\t --rdrop <1/0>       drop/don't drop frames on VLAN\n"
			"\t --rprio <prio>      force priority for VLAN (-1 cancels priority override\n"
			"Other options:\n"
			"\t --clear  clears RTUd VLAN table\n"
			"\t --list   prints the content of RTUd VLAN table\n"
			"\t --debug  debug mode, prints VLAN config before writing Endpoint registers\n"
			"\t --help   prints this help message\n");
	return 0;
}

void print_config(struct s_port_vlans *vlans)
{
	int i;

	for_each_port(i) {
		printf("port: %d, qmode: %d, qmode_valid: %d, fix_prio: %d, prio_val: %d, "
		       "prio_valid: %d, vid: %d, vid_valid: %d, untag_mask: 0x%X, untag_valid: %d\n",
		       i, vlans[i].qmode, ((vlans[i].valid_mask & VALID_QMODE) != 0), vlans[i].fix_prio,
		       vlans[i].prio_val, ((vlans[i].valid_mask & VALID_PRIO) != 0),vlans[i].vid,
		       ((vlans[i].valid_mask & VALID_VID) != 0), vlans[i].untag_mask,
		       ((vlans[i].valid_mask & VALID_UNTAG) != 0) );
	}
}

static uint32_t ep_read(int ep, int offset)
{
	return _fpga_readl(0x30000 + ep * 0x400 + offset);
}

static void ep_write(int ep, int offset, uint32_t value)
{
	_fpga_writel(0x30000 + ep * 0x400 + offset, value);
}

int apply_settings(struct s_port_vlans *vlans)
{
	int ep;
	uint32_t v, r;

	for_each_port(ep) {
		/* VCR0 */
		r = offsetof(struct EP_WB, VCR0);
		v = ep_read(ep, r);
		if (vlans[ep].valid_mask & VALID_QMODE)
			v = (v & ~EP_VCR0_QMODE_MASK) | EP_VCR0_QMODE_W(vlans[ep].qmode);
		if (vlans[ep].valid_mask & VALID_PRIO) {
			v |= EP_VCR0_FIX_PRIO;
			v = (v & ~EP_VCR0_PRIO_VAL_MASK) | EP_VCR0_PRIO_VAL_W(vlans[ep].prio_val);
		}
		if (vlans[ep].valid_mask & VALID_VID)
			v = (v & ~EP_VCR0_PVID_MASK) | EP_VCR0_PVID_W(vlans[ep].vid);
		ep_write(ep, r, v);
		/* VCR1: loop over the whole bitmask */
		if (vlans[ep].untag_mask) {
			int i;

			r = offsetof(struct EP_WB, VCR1);
			for (i = 0;i < 4096/16; i++) {
				if (vlans[ep].untag_mask)
					ep_write(ep, r, (0xffff << 10) | i);
				else
					ep_write(ep, r, (0x0000 << 10) | i);
			}
		}
	}
	config_rtud();

	return 0;
}

int config_rtud(void)
{
	struct rtu_vlans_t *cur;
	struct rtu_vlans_t *old_list, *old_entry;
	int ret, val;

	old_list = rtu_retrieve_config();

	cur = rtu_vlans;
	while(cur) {
		old_entry = rtu_find_vlan(old_list, cur->vid, cur->flags & VALID_FID?cur->fid:-1);
		/*preserve previous settings if not overwritten*/
		if(old_entry!=NULL && !(cur->flags & VALID_FID))
			cur->fid = old_entry->fid;
		if(old_entry!=NULL && !(cur->flags & VALID_PMASK))
			cur->pmask = old_entry->pmask;
		if(old_entry!=NULL && !(cur->flags & VALID_DROP))
			cur->drop = old_entry->drop;
		if(old_entry!=NULL && !(cur->flags & VALID_PRIO)) {
			cur->prio = old_entry->prio;
			cur->has_prio = old_entry->has_prio;
			cur->prio_override = old_entry->prio_override;
		}

		ret = minipc_call(rtud_ch, MINIPC_TIMEOUT, &rtud_export_vlan_entry, &val,
				cur->vid, cur->fid, cur->pmask, cur->drop, cur->prio, cur->has_prio,
				cur->prio_override);
		cur = cur->next;
	}

	free_rtu_vlans(old_list);

	return 0;
}

void list_rtu_vlans(void)
{
	struct rtu_vlans_t *p = rtu_retrieve_config();

	if (!p)
		return;

	printf("# VID    FID       MASK       DROP    PRIO    PRIO_OVERRIDE\n");
	printf("#----------------------------------------------------------\n");

	while(p) {
		printf("%4d   %4d      0x%08x    ", p->vid, p->fid, p->pmask);
		if(p->drop == 0)     printf("NO ");
		else                 printf("YES");
		if(p->has_prio == 0) printf("     --    ");
		else                 printf("     %1d    ", p->prio);

		if(p->prio_override == 0) printf("     NO ");
		else                      printf("     YES ");
		printf("\n");
		p = p->next;
	}
	printf("\n");
}

void list_ep_vlans(void)
{
	uint32_t v, r;
	int ep;
	static char *names[] = {"ACCESS", "TRUNK", "disabled", "unqualified"};

<<<<<<< HEAD
	printf("#  QMODE FIX_PRIO  PRIO    PVID     MAC\n");
	printf("#--------------------------------------\n");
	for (ep = 0; ep < NPORTS; ep++) {
		r = offsetof(struct EP_WB, VCR0);
		v = ep_read(ep, r);
		printf(" %i %6s  %i  %i  %4i  %08x%04x\n",
		       r & 3,
		       names[r & 3],
		       r & EP_VCR0_FIX_PRIO ? 1 : 0,
		       EP_VCR0_PRIO_VAL_R(r),
		       EP_VCR0_PVID_R(r),
=======
	printf("#      QMODE    FIX_PRIO  PRIO    PVID     MAC\n");
	printf("#---------------------------------------------\n");
	for (ep = 0; ep < NPORTS; ep++) {
		r = offsetof(struct EP_WB, VCR0);
		v = ep_read(ep, r);
		printf(" %2i    %i %6.6s     %i      %i     %4i    %04x%08x\n",
		       ep, v & 3, names[v & 3],
		       v & EP_VCR0_FIX_PRIO ? 1 : 0,
		       EP_VCR0_PRIO_VAL_R(v),
		       EP_VCR0_PVID_R(v),
>>>>>>> f447cc06
		       (int)ep_read(ep, offsetof(struct EP_WB, MACH)),
		       (int)ep_read(ep, offsetof(struct EP_WB, MACL)));
	}
	return;
}

int clear_all()
{
	struct rtu_vlans_t *p;
	uint32_t r;
	int val, i;
	int ep;

	/* cancel all rtu-administered vlans */
	p= rtu_retrieve_config();
	while (p) {
		if(p->vid != 0)
			minipc_call(rtud_ch, MINIPC_TIMEOUT,
				    &rtud_export_vlan_entry, &val, p->vid,
				    p->fid, 0, 1, 0, 0, 0);
		else
			minipc_call(rtud_ch, MINIPC_TIMEOUT,
				    &rtud_export_vlan_entry, &val, 0,
				    0, 0xffffffff, 0, 0, 0, 0);
		p = p->next;
	}

	/* cancel tagging/untagging in all endpoints*/
	for (ep = 0; ep < NPORTS; ep++) {
		r = offsetof(struct EP_WB, VCR0);
		ep_write(ep, r, 0x3 /* QMODE */);

		r = offsetof(struct EP_WB, VCR1);
		for (i = 0;i < 4096/16; i++) {
			ep_write(ep, r, (0x0000 << 10) | i); /* no untag */
		}
	}
	return 0;
}

int set_rtu_vlan(int vid, int fid, int pmask, int drop, int prio, int del, int flags)
{
	struct rtu_vlans_t *cur = rtu_vlans;;

	if (!rtu_vlans && vid <= 0) {
		fprintf(stderr, "%s: missing \"--rvid <vid>\" before rtu cmd\n",
			prgname);
		return -1;
	}

	if (vid > 0) {
		cur = calloc(1, sizeof(*cur));
		if (!cur) {
			fprintf(stderr, "%s: %s\n", prgname, strerror(errno));
			return -1;
		}
		cur->vid = vid;
		cur->fid = vid;
		cur->flags |= VALID_VID;

		/* link to the list, next time head is "cur" */
		cur->next = rtu_vlans;
		rtu_vlans = cur;
	}
	if(flags & VALID_FID)
		cur->fid = fid;
	if(flags & VALID_PMASK)
		cur->pmask = pmask;
	if(flags & VALID_DROP)
		cur->drop = drop;
	if(flags & VALID_PRIO && prio >= 0) {
		cur->prio = prio;
		cur->has_prio = 1;
		cur->prio_override = 1;
	}
	else if(flags & VALID_PRIO) {
		cur->prio = prio;
		cur->has_prio = 0;
		cur->prio_override = 0;
	}
	if(del) {
		/*delete this vlan*/
		cur->pmask = 0;
		cur->drop = 1;
		cur->prio = 0;
		cur->has_prio = 0;
		cur->prio_override = 0;
		flags |= (VALID_PMASK | VALID_DROP | VALID_PRIO);
	}

	cur->flags |= flags;

	return 0;
}

void free_rtu_vlans(struct rtu_vlans_t *ptr)
{
	struct rtu_vlans_t *next = NULL;

	while(ptr) {
		next = ptr->next;
		free(ptr);
		ptr = next;
	}
}

struct rtu_vlans_t* rtu_retrieve_config(void)
{
	rtudexp_vd_list_t vlist;
	rtudexp_vd_entry_t *ventry;
	int idx = 0, i;
	struct rtu_vlans_t *config = NULL, *cur = NULL, *ptr;

	do {
		if (minipc_call(rtud_ch, MINIPC_TIMEOUT,
				&rtud_export_get_vd_list, &vlist, idx) < 0) {
			/* Duplicated from above */
			fprintf(stderr, "%s: minipc_call: %s\n", prgname, strerror(errno));
			return config; /* maybe partly good */
		}

		for(i=0; i<vlist.num_entries; ++i) {
			ptr = malloc(sizeof(struct rtu_vlans_t));
			if (!ptr) {
				fprintf(stderr, "%s: reading RTUd table: %s\n",
					prgname, strerror(errno));
				return config; /* may be partly good */
			}

			ventry = &vlist.list[i];

			if(config == NULL) { /* first item */
				config = cur = ptr;
			} else {
				cur->next = ptr;
				cur = ptr;
			}
			cur->vid = ventry->vid;
			cur->fid = ventry->fid;
			cur->pmask = ventry->port_mask;
			cur->drop  = ventry->drop;
			cur->prio  = ventry->prio;
			cur->has_prio = ventry->has_prio;
			cur->prio_override = ventry->prio_override;
		}
		idx = vlist.next;
	} while(idx>0);

	return config;
}

struct rtu_vlans_t* rtu_find_vlan(struct rtu_vlans_t *conf, int vid, int fid)
{
	struct rtu_vlans_t *cur;

	cur = conf;
	while(cur) {
		if((cur->vid == vid && cur->fid == fid) || (cur->vid == vid && fid == -1))
			break;
		cur = cur->next;
	}

	return cur;
}<|MERGE_RESOLUTION|>--- conflicted
+++ resolved
@@ -214,10 +214,7 @@
 				// list endpoint stuff
 				list_ep_vlans();
 				break;
-<<<<<<< HEAD
-
-=======
->>>>>>> f447cc06
+
 		  /****************************************************/
 			/* RTU settings */
 			case OPT_RTU_VID:
@@ -428,19 +425,6 @@
 	int ep;
 	static char *names[] = {"ACCESS", "TRUNK", "disabled", "unqualified"};
 
-<<<<<<< HEAD
-	printf("#  QMODE FIX_PRIO  PRIO    PVID     MAC\n");
-	printf("#--------------------------------------\n");
-	for (ep = 0; ep < NPORTS; ep++) {
-		r = offsetof(struct EP_WB, VCR0);
-		v = ep_read(ep, r);
-		printf(" %i %6s  %i  %i  %4i  %08x%04x\n",
-		       r & 3,
-		       names[r & 3],
-		       r & EP_VCR0_FIX_PRIO ? 1 : 0,
-		       EP_VCR0_PRIO_VAL_R(r),
-		       EP_VCR0_PVID_R(r),
-=======
 	printf("#      QMODE    FIX_PRIO  PRIO    PVID     MAC\n");
 	printf("#---------------------------------------------\n");
 	for (ep = 0; ep < NPORTS; ep++) {
@@ -451,7 +435,6 @@
 		       v & EP_VCR0_FIX_PRIO ? 1 : 0,
 		       EP_VCR0_PRIO_VAL_R(v),
 		       EP_VCR0_PVID_R(v),
->>>>>>> f447cc06
 		       (int)ep_read(ep, offsetof(struct EP_WB, MACH)),
 		       (int)ep_read(ep, offsetof(struct EP_WB, MACL)));
 	}
